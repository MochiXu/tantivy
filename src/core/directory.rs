<<<<<<< HEAD
use std::path::PathBuf;
use std::path::Path;
=======
use std::path::{PathBuf, Path};
>>>>>>> a515294b
use std::collections::HashMap;
use std::collections::hash_map::Entry;
use std::fs::File;
use std::io::Write;
use std::io::BufWriter;
use std::io;
use std::borrow::Borrow;
use std::borrow::BorrowMut;
use std::rc::Rc;
use std::sync::{Arc, Mutex, RwLock, MutexGuard};
use std::fmt;
use std::ops::Deref;
use std::cell::RefCell;
use core::error::*;
use rand::{thread_rng, Rng};
use fst::raw::MmapReadOnly;
use rustc_serialize::json;
use atomicwrites;
use tempdir::TempDir;

#[derive(Clone, Debug)]
pub struct SegmentId(pub String);

pub fn generate_segment_name() -> SegmentId {
    static CHARS: &'static [u8] = b"abcdefghijklmnopqrstuvwxyz0123456789";
    let random_name: String = (0..8)
            .map(|_| thread_rng().choose(CHARS).unwrap().clone() as char)
            .collect();
    SegmentId( String::from("_") + &random_name)
}

// #[derive()]
#[derive(Clone,Debug,RustcDecodable, RustcEncodable)]
pub struct DirectoryMeta {
    segments: Vec<String>
}

impl DirectoryMeta {
    fn new() -> DirectoryMeta {
        DirectoryMeta {
            segments: Vec::new()
        }
    }
}


impl fmt::Debug for Directory {
    fn fmt(&self, f: &mut fmt::Formatter) -> fmt::Result {
       write!(f, "Directory({:?})", self.index_path)
   }
}

fn open_mmap(full_path: &PathBuf) -> Result<MmapReadOnly> {
    match MmapReadOnly::open_path(full_path.clone()) {
        Ok(mmapped_file) => Ok(mmapped_file),
        Err(ioerr) => {
            // TODO add file
            let error_msg = format!("Read-Only MMap of {:?} failed", full_path);
            return Err(Error::IOError(ioerr.kind(), error_msg));
        }
    }
}

fn sync_file(filepath: &PathBuf) -> Result<()> {
    match File::open(filepath.clone()) {
        Ok(fd) => {
            match fd.sync_all() {
                Err(err) => Err(Error::IOError(err.kind(), format!("Failed to sync {:?}", filepath))),
                _ => Ok(())
            }
        },
        Err(err) => Err(Error::IOError(err.kind(), format!("Cause: {:?}", err)))
    }
}


#[derive(Clone)]
pub struct Directory {
    index_path: PathBuf,
    mmap_cache: Arc<Mutex<HashMap<PathBuf, MmapReadOnly>>>,
    metas: DirectoryMeta,
    _temp_directory: Option<Arc<TempDir>>,
}

impl Directory {

    // TODO find a rusty way to hide that, while keeping
    // it visible for IndexWriters.
    pub fn publish_segment(&mut self, segment: Segment) {
        self.metas.segments.push(segment.segment_id.0.clone());
        self.save_metas();
    }

<<<<<<< HEAD
    pub fn open(filepath: &Path) -> Result<Directory> {
        // TODO error management
=======
    pub fn from(filepath: &str) -> Result<Directory> {
>>>>>>> a515294b
        let mut directory = Directory {
            index_path: PathBuf::from(filepath),
            mmap_cache: Arc::new(Mutex::new(HashMap::new())),
            metas: DirectoryMeta::new(),
            _temp_directory: None,
        };
        try!(directory.load_metas()); //< does the directory already exists?
        Ok(directory)
    }

    fn create_tempdir() -> Result<TempDir> {
        let tempdir_res = TempDir::new("index");
        match tempdir_res {
            Ok(tempdir) => Ok(tempdir),
            Err(_) => Err(Error::FileNotFound(String::from("Could not create temp directory")))
        }
    }

    pub fn from_tempdir() -> Result<Directory> {
        let tempdir = try!(Directory::create_tempdir());
        let tempdir_path: PathBuf;
        {
            tempdir_path = PathBuf::from(tempdir.path());
        };
        let tempdir_arc = Arc::new(tempdir);
        let mut directory = Directory {
            index_path: PathBuf::from(tempdir_path),
            mmap_cache: Arc::new(Mutex::new(HashMap::new())),
            metas: DirectoryMeta::new(),
            _temp_directory: Some(tempdir_arc)
        };
        //< does the directory already exists?
        try!(directory.load_metas());
        Ok(directory)
    }

    pub fn load_metas(&mut self,) -> Result<()> {
        // TODO load segment info
        Ok(())
    }

    fn meta_filepath(&self,) -> PathBuf {
        self.resolve_path(&PathBuf::from("meta.json"))
    }

    pub fn save_metas(&self,) -> Result<()> {
        let encoded = json::encode(&self.metas).unwrap();
        let meta_filepath = self.meta_filepath();
        let meta_file = atomicwrites::AtomicFile::new(meta_filepath, atomicwrites::AllowOverwrite);
        let write_result = meta_file.write(|f| {
            f.write_all(encoded.as_bytes())
        });
        match write_result {
            Ok(_) => { Ok(()) },
            Err(ioerr) => Err(Error::IOError(ioerr.kind(), format!("Failed to write meta file : {:?}", ioerr))),
        }
    }


    pub fn sync(&self, segment: Segment) -> Result<()> {
        for component in [SegmentComponent::POSTINGS, SegmentComponent::TERMS].iter() {
            let relative_path = segment.relative_path(component);
            let full_path = self.resolve_path(&relative_path);
            try!(sync_file(&full_path));
        }
        // syncing the directory itself
        try!(sync_file(&self.index_path));
        Ok(())
    }

    fn resolve_path(&self, relative_path: &PathBuf) -> PathBuf {
        self.index_path.join(relative_path)
    }

    pub fn segment(&self, segment_id: &SegmentId) -> Segment {
        Segment {
            directory: self.clone(),
            segment_id: segment_id.clone()
        }
    }

    pub fn new_segment(&self,) -> Segment {
        // TODO check it does not exists
        self.segment(&generate_segment_name())
    }

    fn open_writable(&self, relative_path: &PathBuf) -> Result<File> {
        let full_path = self.resolve_path(relative_path);
        match File::create(full_path.clone()) {
            Ok(f) => Ok(f),
            Err(err) => {
                let path_str = full_path.to_str().unwrap_or("<error on to_str>");
                return Err(Error::IOError(err.kind(), String::from("Could not create file") + path_str))
            }
        }
    }

    fn mmap(&self, relative_path: &PathBuf) -> Result<MmapReadOnly> {
        let full_path = self.resolve_path(relative_path);
        let mut cache_mutex = self.mmap_cache.deref();
        match cache_mutex.lock() {
            Ok(mut cache) => {
                if !cache.contains_key(&full_path) {
                    cache.insert(full_path.clone(), try!(open_mmap(&full_path)) );
                }
                let mmap_readonly: &MmapReadOnly = cache.get(&full_path).unwrap();
                // TODO remove if a proper clone is available
                let len = unsafe { mmap_readonly.as_slice().len() };
                return Ok(mmap_readonly.range(0, len))
            },
            Err(_) => {
                return Err(Error::CannotAcquireLock(String::from("Cannot acquire mmap cache lock.")))
            }
        }
    }
}



/////////////////////////
// Segment

pub enum SegmentComponent {
    POSTINGS,
    // POSITIONS,
    TERMS,
}

#[derive(Debug, Clone)]
pub struct Segment {
    directory: Directory,
    segment_id: SegmentId,
}



impl Segment {
    fn path_suffix(component: &SegmentComponent)-> &'static str {
        match *component {
            SegmentComponent::POSTINGS => ".idx",
            // SegmentComponent::POSITIONS => ".pos",
            SegmentComponent::TERMS => ".term",
        }
    }

    pub fn relative_path(&self, component: &SegmentComponent) -> PathBuf {
        let SegmentId(ref segment_id_str) = self.segment_id;
        let filename = String::new() + segment_id_str + Segment::path_suffix(component);
        PathBuf::from(filename)
    }

    pub fn mmap(&self, component: SegmentComponent) -> Result<MmapReadOnly> {
        let path = self.relative_path(&component);
        self.directory.mmap(&path)
    }

    pub fn open_writable(&self, component: SegmentComponent) -> Result<File> {
        let path = self.relative_path(&component);
        self.directory.open_writable(&path)
    }
}<|MERGE_RESOLUTION|>--- conflicted
+++ resolved
@@ -1,9 +1,5 @@
-<<<<<<< HEAD
-use std::path::PathBuf;
-use std::path::Path;
-=======
+
 use std::path::{PathBuf, Path};
->>>>>>> a515294b
 use std::collections::HashMap;
 use std::collections::hash_map::Entry;
 use std::fs::File;
@@ -97,12 +93,7 @@
         self.save_metas();
     }
 
-<<<<<<< HEAD
     pub fn open(filepath: &Path) -> Result<Directory> {
-        // TODO error management
-=======
-    pub fn from(filepath: &str) -> Result<Directory> {
->>>>>>> a515294b
         let mut directory = Directory {
             index_path: PathBuf::from(filepath),
             mmap_cache: Arc::new(Mutex::new(HashMap::new())),
