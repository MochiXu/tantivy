use super::{segment::Segment, IndexSettings};
use crate::core::Executor;
use crate::core::IndexMeta;
use crate::core::SegmentId;
use crate::core::SegmentMeta;
use crate::core::SegmentMetaInventory;
use crate::core::META_FILEPATH;
use crate::directory::error::OpenReadError;
use crate::directory::ManagedDirectory;
#[cfg(feature = "mmap")]
use crate::directory::MmapDirectory;
use crate::directory::INDEX_WRITER_LOCK;
use crate::directory::{Directory, RamDirectory};
use crate::error::DataCorruption;
use crate::error::TantivyError;
use crate::indexer::index_writer::HEAP_SIZE_MIN;
use crate::indexer::segment_updater::save_new_metas;
use crate::reader::IndexReader;
use crate::reader::IndexReaderBuilder;
use crate::schema::Field;
use crate::schema::FieldType;
use crate::schema::Schema;
use crate::tokenizer::{TextAnalyzer, TokenizerManager};
use crate::IndexWriter;
use std::collections::HashSet;
use std::fmt;

#[cfg(feature = "mmap")]
use std::path::Path;
use std::path::PathBuf;
use std::sync::Arc;

fn load_metas(
    directory: &dyn Directory,
    inventory: &SegmentMetaInventory,
) -> crate::Result<IndexMeta> {
    let meta_data = directory.atomic_read(&META_FILEPATH)?;
    let meta_string = String::from_utf8(meta_data).map_err(|_utf8_err| {
        error!("Meta data is not valid utf8.");
        DataCorruption::new(
            META_FILEPATH.to_path_buf(),
            "Meta file does not contain valid utf8 file.".to_string(),
        )
    })?;
    IndexMeta::deserialize(&meta_string, &inventory)
        .map_err(|e| {
            DataCorruption::new(
                META_FILEPATH.to_path_buf(),
                format!(
                    "Meta file cannot be deserialized. {:?}. Content: {:?}",
                    e, meta_string
                ),
            )
        })
        .map_err(From::from)
}

/// IndexBuilder can be used to create an index.
///
/// Use in conjunction with `SchemaBuilder`. Global index settings
/// can be configured with `IndexSettings`
///
/// # Examples
///
/// ```
/// use tantivy::schema::*;
/// use tantivy::{Index, IndexSettings};
///
/// let mut schema_builder = Schema::builder();
/// let id_field = schema_builder.add_text_field("id", STRING);
/// let title_field = schema_builder.add_text_field("title", TEXT);
/// let body_field = schema_builder.add_text_field("body", TEXT);
/// let schema = schema_builder.build();
/// let settings = IndexSettings::default();
/// let index = Index::builder().schema(schema).settings(settings).create_in_ram();
///
/// ```
pub struct IndexBuilder {
    schema: Option<Schema>,
    index_settings: Option<IndexSettings>,
}
impl IndexBuilder {
    pub fn new() -> Self {
        Self {
            schema: None,
            index_settings: None,
        }
    }
    /// Set the settings
    pub fn settings(mut self, settings: IndexSettings) -> Self {
        self.index_settings = Some(settings);
        self
    }
    /// Set the schema
    pub fn schema(mut self, schema: Schema) -> Self {
        self.schema = Some(schema);
        self
    }
    /// Creates a new index using the `RAMDirectory`.
    ///
    /// The index will be allocated in anonymous memory.
    /// This should only be used for unit tests.
    pub fn create_in_ram(self) -> Result<Index, TantivyError> {
        let ram_directory = RAMDirectory::create();
        Ok(self
            .create(ram_directory)
            .expect("Creating a RAMDirectory should never fail"))
    }
    /// Creates a new index in a given filepath.
    /// The index will use the `MMapDirectory`.
    ///
    /// If a previous index was in this directory, then its meta file will be destroyed.
    #[cfg(feature = "mmap")]
    pub fn create_in_dir<P: AsRef<Path>>(self, directory_path: P) -> crate::Result<Index> {
        let mmap_directory = MmapDirectory::open(directory_path)?;
        if Index::exists(&mmap_directory)? {
            return Err(TantivyError::IndexAlreadyExists);
        }
        self.create(mmap_directory)
    }
    /// Creates a new index in a temp directory.
    ///
    /// The index will use the `MMapDirectory` in a newly created directory.
    /// The temp directory will be destroyed automatically when the `Index` object
    /// is destroyed.
    ///
    /// The temp directory is only used for testing the `MmapDirectory`.
    /// For other unit tests, prefer the `RAMDirectory`, see: `create_in_ram`.
    #[cfg(feature = "mmap")]
    pub fn create_from_tempdir(self) -> crate::Result<Index> {
        let mmap_directory = MmapDirectory::create_from_tempdir()?;
        self.create(mmap_directory)
    }
    fn get_settings_or_default(&self) -> IndexSettings {
        self.index_settings
            .as_ref()
            .cloned()
            .unwrap_or_else(|| IndexSettings::default())
    }
    fn get_expect_schema(&self) -> crate::Result<Schema> {
        Ok(self
            .schema
            .as_ref()
            .cloned()
            .ok_or_else(|| TantivyError::IndexBuilderMissingArgument("schema"))?)
    }
    /// Opens or creates a new index in the provided directory
    pub fn open_or_create<Dir: Directory>(self, dir: Dir) -> crate::Result<Index> {
        if !Index::exists(&dir)? {
            return self.create(dir);
        }
        let index = Index::open(dir)?;
        if index.schema() == self.get_expect_schema()? {
            Ok(index)
        } else {
            Err(TantivyError::SchemaError(
                "An index exists but the schema does not match.".to_string(),
            ))
        }
    }
    /// Creates a new index given an implementation of the trait `Directory`.
    ///
    /// If a directory previously existed, it will be erased.
    fn create<Dir: Directory>(self, dir: Dir) -> crate::Result<Index> {
        let directory = ManagedDirectory::wrap(dir)?;
        save_new_metas(
            self.get_expect_schema()?,
            self.get_settings_or_default(),
            &directory,
        )?;
        let mut metas = IndexMeta::with_schema(self.get_expect_schema()?);
        metas.index_settings = self.get_settings_or_default();
        let index = Index::open_from_metas(directory, &metas, SegmentMetaInventory::default());
        Ok(index)
    }
}

/// Search Index
#[derive(Clone)]
pub struct Index {
    directory: ManagedDirectory,
    schema: Schema,
    settings: IndexSettings,
    executor: Arc<Executor>,
    tokenizers: TokenizerManager,
    inventory: SegmentMetaInventory,
}

impl Index {
    /// Creates a new builder.
    pub fn builder() -> IndexBuilder {
        IndexBuilder::new()
    }
    /// Examines the directory to see if it contains an index.
    ///
    /// Effectively, it only checks for the presence of the `meta.json` file.
    pub fn exists<Dir: Directory>(dir: &Dir) -> Result<bool, OpenReadError> {
        dir.exists(&META_FILEPATH)
    }

    /// Accessor to the search executor.
    ///
    /// This pool is used by default when calling `searcher.search(...)`
    /// to perform search on the individual segments.
    ///
    /// By default the executor is single thread, and simply runs in the calling thread.
    pub fn search_executor(&self) -> &Executor {
        self.executor.as_ref()
    }

    /// Replace the default single thread search executor pool
    /// by a thread pool with a given number of threads.
    pub fn set_multithread_executor(&mut self, num_threads: usize) -> crate::Result<()> {
        self.executor = Arc::new(Executor::multi_thread(num_threads, "thrd-tantivy-search-")?);
        Ok(())
    }

    /// Replace the default single thread search executor pool
    /// by a thread pool with a given number of threads.
    pub fn set_default_multithread_executor(&mut self) -> crate::Result<()> {
        let default_num_threads = num_cpus::get();
        self.set_multithread_executor(default_num_threads)
    }

    /// Creates a new index using the `RamDirectory`.
    ///
    /// The index will be allocated in anonymous memory.
    /// This should only be used for unit tests.
    pub fn create_in_ram(schema: Schema) -> Index {
<<<<<<< HEAD
        IndexBuilder::new().schema(schema).create_in_ram().unwrap()
=======
        let ram_directory = RamDirectory::create();
        Index::create(ram_directory, schema).expect("Creating a RamDirectory should never fail")
>>>>>>> 083bb3ec
    }

    /// Creates a new index in a given filepath.
    /// The index will use the `MMapDirectory`.
    ///
    /// If a previous index was in this directory, then its meta file will be destroyed.
    #[cfg(feature = "mmap")]
    pub fn create_in_dir<P: AsRef<Path>>(
        directory_path: P,
        schema: Schema,
    ) -> crate::Result<Index> {
        IndexBuilder::new()
            .schema(schema)
            .create_in_dir(directory_path)
    }

    /// Opens or creates a new index in the provided directory
    pub fn open_or_create<Dir: Directory>(dir: Dir, schema: Schema) -> crate::Result<Index> {
        IndexBuilder::new().schema(schema).open_or_create(dir)
    }

    /// Creates a new index in a temp directory.
    ///
    /// The index will use the `MMapDirectory` in a newly created directory.
    /// The temp directory will be destroyed automatically when the `Index` object
    /// is destroyed.
    ///
    /// The temp directory is only used for testing the `MmapDirectory`.
    /// For other unit tests, prefer the `RamDirectory`, see: `create_in_ram`.
    #[cfg(feature = "mmap")]
    pub fn create_from_tempdir(schema: Schema) -> crate::Result<Index> {
        IndexBuilder::new().schema(schema).create_from_tempdir()
    }

    /// Creates a new index given an implementation of the trait `Directory`.
    ///
    /// If a directory previously existed, it will be erased.
    pub fn create<Dir: Directory>(
        dir: Dir,
        schema: Schema,
        settings: IndexSettings,
    ) -> crate::Result<Index> {
        IndexBuilder::new()
            .schema(schema)
            .settings(settings)
            .create(dir)
    }

    /// Creates a new index given a directory and an `IndexMeta`.
    fn open_from_metas(
        directory: ManagedDirectory,
        metas: &IndexMeta,
        inventory: SegmentMetaInventory,
    ) -> Index {
        let schema = metas.schema.clone();
        Index {
            settings: metas.index_settings.clone(),
            directory,
            schema,
            tokenizers: TokenizerManager::default(),
            executor: Arc::new(Executor::single_thread()),
            inventory,
        }
    }

    /// Accessor for the tokenizer manager.
    pub fn tokenizers(&self) -> &TokenizerManager {
        &self.tokenizers
    }

    /// Helper to access the tokenizer associated to a specific field.
    pub fn tokenizer_for_field(&self, field: Field) -> crate::Result<TextAnalyzer> {
        let field_entry = self.schema.get_field_entry(field);
        let field_type = field_entry.field_type();
        let tokenizer_manager: &TokenizerManager = self.tokenizers();
        let tokenizer_name_opt: Option<TextAnalyzer> = match field_type {
            FieldType::Str(text_options) => text_options
                .get_indexing_options()
                .map(|text_indexing_options| text_indexing_options.tokenizer().to_string())
                .and_then(|tokenizer_name| tokenizer_manager.get(&tokenizer_name)),
            _ => None,
        };
        match tokenizer_name_opt {
            Some(tokenizer) => Ok(tokenizer),
            None => Err(TantivyError::SchemaError(format!(
                "{:?} is not a text field.",
                field_entry.name()
            ))),
        }
    }

    /// Create a default `IndexReader` for the given index.
    ///
    /// See [`Index.reader_builder()`](#method.reader_builder).
    pub fn reader(&self) -> crate::Result<IndexReader> {
        self.reader_builder().try_into()
    }

    /// Create a `IndexReader` for the given index.
    ///
    /// Most project should create at most one reader for a given index.
    /// This method is typically called only once per `Index` instance,
    /// over the lifetime of most problem.
    pub fn reader_builder(&self) -> IndexReaderBuilder {
        IndexReaderBuilder::new(self.clone())
    }

    /// Opens a new directory from an index path.
    #[cfg(feature = "mmap")]
    pub fn open_in_dir<P: AsRef<Path>>(directory_path: P) -> crate::Result<Index> {
        let mmap_directory = MmapDirectory::open(directory_path)?;
        Index::open(mmap_directory)
    }

    /// Returns the list of the segment metas tracked by the index.
    ///
    /// Such segments can of course be part of the index,
    /// but also they could be segments being currently built or in the middle of a merge
    /// operation.
    pub(crate) fn list_all_segment_metas(&self) -> Vec<SegmentMeta> {
        self.inventory.all()
    }

    /// Creates a new segment_meta (Advanced user only).
    ///
    /// As long as the `SegmentMeta` lives, the files associated with the
    /// `SegmentMeta` are guaranteed to not be garbage collected, regardless of
    /// whether the segment is recorded as part of the index or not.
    pub fn new_segment_meta(&self, segment_id: SegmentId, max_doc: u32) -> SegmentMeta {
        self.inventory.new_segment_meta(segment_id, max_doc)
    }

    /// Open the index using the provided directory
    pub fn open<D: Directory>(directory: D) -> crate::Result<Index> {
        let directory = ManagedDirectory::wrap(directory)?;
        let inventory = SegmentMetaInventory::default();
        let metas = load_metas(&directory, &inventory)?;
        let index = Index::open_from_metas(directory, &metas, inventory);
        Ok(index)
    }

    /// Reads the index meta file from the directory.
    pub fn load_metas(&self) -> crate::Result<IndexMeta> {
        load_metas(self.directory(), &self.inventory)
    }

    /// Open a new index writer. Attempts to acquire a lockfile.
    ///
    /// The lockfile should be deleted on drop, but it is possible
    /// that due to a panic or other error, a stale lockfile will be
    /// left in the index directory. If you are sure that no other
    /// `IndexWriter` on the system is accessing the index directory,
    /// it is safe to manually delete the lockfile.
    ///
    /// - `num_threads` defines the number of indexing workers that
    /// should work at the same time.
    ///
    /// - `overall_heap_size_in_bytes` sets the amount of memory
    /// allocated for all indexing thread.
    /// Each thread will receive a budget of  `overall_heap_size_in_bytes / num_threads`.
    ///
    /// # Errors
    /// If the lockfile already exists, returns `Error::DirectoryLockBusy` or an `Error::IoError`.
    ///
    /// # Panics
    /// If the heap size per thread is too small, panics.
    pub fn writer_with_num_threads(
        &self,
        num_threads: usize,
        overall_heap_size_in_bytes: usize,
    ) -> crate::Result<IndexWriter> {
        let directory_lock = self
            .directory
            .acquire_lock(&INDEX_WRITER_LOCK)
            .map_err(|err| {
                TantivyError::LockFailure(
                    err,
                    Some(
                        "Failed to acquire index lock. If you are using \
                         a regular directory, this means there is already an \
                         `IndexWriter` working on this `Directory`, in this process \
                         or in a different process."
                            .to_string(),
                    ),
                )
            })?;
        let heap_size_in_bytes_per_thread = overall_heap_size_in_bytes / num_threads;
        IndexWriter::new(
            self,
            num_threads,
            heap_size_in_bytes_per_thread,
            directory_lock,
        )
    }

    /// Helper to create an index writer for tests.
    ///
    /// That index writer only simply has a single thread and a heap of 5 MB.
    /// Using a single thread gives us a deterministic allocation of DocId.
    #[cfg(test)]
    pub fn writer_for_tests(&self) -> crate::Result<IndexWriter> {
        self.writer_with_num_threads(1, 10_000_000)
    }

    /// Creates a multithreaded writer
    ///
    /// Tantivy will automatically define the number of threads to use.
    /// `overall_heap_size_in_bytes` is the total target memory usage that will be split
    /// between a given number of threads.
    ///
    /// # Errors
    /// If the lockfile already exists, returns `Error::FileAlreadyExists`.
    /// # Panics
    /// If the heap size per thread is too small, panics.
    pub fn writer(&self, overall_heap_size_in_bytes: usize) -> crate::Result<IndexWriter> {
        let mut num_threads = num_cpus::get();
        let heap_size_in_bytes_per_thread = overall_heap_size_in_bytes / num_threads;
        if heap_size_in_bytes_per_thread < HEAP_SIZE_MIN {
            num_threads = (overall_heap_size_in_bytes / HEAP_SIZE_MIN).max(1);
        }
        self.writer_with_num_threads(num_threads, overall_heap_size_in_bytes)
    }

    /// Accessor to the index settings
    ///
    pub fn settings(&self) -> &IndexSettings {
        &self.settings
    }
    /// Accessor to the index schema
    ///
    /// The schema is actually cloned.
    pub fn schema(&self) -> Schema {
        self.schema.clone()
    }

    /// Returns the list of segments that are searchable
    pub fn searchable_segments(&self) -> crate::Result<Vec<Segment>> {
        Ok(self
            .searchable_segment_metas()?
            .into_iter()
            .map(|segment_meta| self.segment(segment_meta))
            .collect())
    }

    #[doc(hidden)]
    pub fn segment(&self, segment_meta: SegmentMeta) -> Segment {
        Segment::for_index(self.clone(), segment_meta)
    }

    /// Creates a new segment.
    pub fn new_segment(&self) -> Segment {
        let segment_meta = self
            .inventory
            .new_segment_meta(SegmentId::generate_random(), 0);
        self.segment(segment_meta)
    }

    /// Return a reference to the index directory.
    pub fn directory(&self) -> &ManagedDirectory {
        &self.directory
    }

    /// Return a mutable reference to the index directory.
    pub fn directory_mut(&mut self) -> &mut ManagedDirectory {
        &mut self.directory
    }

    /// Reads the meta.json and returns the list of
    /// `SegmentMeta` from the last commit.
    pub fn searchable_segment_metas(&self) -> crate::Result<Vec<SegmentMeta>> {
        Ok(self.load_metas()?.segments)
    }

    /// Returns the list of segment ids that are searchable.
    pub fn searchable_segment_ids(&self) -> crate::Result<Vec<SegmentId>> {
        Ok(self
            .searchable_segment_metas()?
            .iter()
            .map(SegmentMeta::id)
            .collect())
    }

    /// Returns the set of corrupted files
    pub fn validate_checksum(&self) -> crate::Result<HashSet<PathBuf>> {
        self.directory.list_damaged().map_err(Into::into)
    }
}

impl fmt::Debug for Index {
    fn fmt(&self, f: &mut fmt::Formatter<'_>) -> fmt::Result {
        write!(f, "Index({:?})", self.directory)
    }
}

#[cfg(test)]
mod tests {
    use crate::directory::{RamDirectory, WatchCallback};
    use crate::schema::Field;
    use crate::schema::{Schema, INDEXED, TEXT};
    use crate::IndexReader;
    use crate::IndexSettings;
    use crate::ReloadPolicy;
    use crate::{Directory, Index};

    #[test]
    fn test_indexer_for_field() {
        let mut schema_builder = Schema::builder();
        let num_likes_field = schema_builder.add_u64_field("num_likes", INDEXED);
        let body_field = schema_builder.add_text_field("body", TEXT);
        let schema = schema_builder.build();
        let index = Index::create_in_ram(schema);
        assert!(index.tokenizer_for_field(body_field).is_ok());
        assert_eq!(
            format!("{:?}", index.tokenizer_for_field(num_likes_field).err()),
            "Some(SchemaError(\"\\\"num_likes\\\" is not a text field.\"))"
        );
    }

    #[test]
    fn test_index_exists() {
        let directory = RamDirectory::create();
        assert!(!Index::exists(&directory).unwrap());
        assert!(Index::create(
            directory.clone(),
            throw_away_schema(),
            IndexSettings::default()
        )
        .is_ok());
        assert!(Index::exists(&directory).unwrap());
    }

    #[test]
    fn open_or_create_should_create() {
        let directory = RamDirectory::create();
        assert!(!Index::exists(&directory).unwrap());
        assert!(Index::open_or_create(directory.clone(), throw_away_schema()).is_ok());
        assert!(Index::exists(&directory).unwrap());
    }

    #[test]
    fn open_or_create_should_open() {
<<<<<<< HEAD
        let directory = RAMDirectory::create();
        assert!(Index::create(
            directory.clone(),
            throw_away_schema(),
            IndexSettings::default()
        )
        .is_ok());
=======
        let directory = RamDirectory::create();
        assert!(Index::create(directory.clone(), throw_away_schema()).is_ok());
>>>>>>> 083bb3ec
        assert!(Index::exists(&directory).unwrap());
        assert!(Index::open_or_create(directory, throw_away_schema()).is_ok());
    }

    #[test]
    fn create_should_wipeoff_existing() {
<<<<<<< HEAD
        let directory = RAMDirectory::create();
        assert!(Index::create(
            directory.clone(),
            throw_away_schema(),
            IndexSettings::default()
        )
        .is_ok());
=======
        let directory = RamDirectory::create();
        assert!(Index::create(directory.clone(), throw_away_schema()).is_ok());
>>>>>>> 083bb3ec
        assert!(Index::exists(&directory).unwrap());
        assert!(Index::create(
            directory.clone(),
            Schema::builder().build(),
            IndexSettings::default()
        )
        .is_ok());
    }

    #[test]
    fn open_or_create_exists_but_schema_does_not_match() {
<<<<<<< HEAD
        let directory = RAMDirectory::create();
        assert!(Index::create(
            directory.clone(),
            throw_away_schema(),
            IndexSettings::default()
        )
        .is_ok());
=======
        let directory = RamDirectory::create();
        assert!(Index::create(directory.clone(), throw_away_schema()).is_ok());
>>>>>>> 083bb3ec
        assert!(Index::exists(&directory).unwrap());
        assert!(Index::open_or_create(directory.clone(), throw_away_schema()).is_ok());
        let err = Index::open_or_create(directory, Schema::builder().build());
        assert_eq!(
            format!("{:?}", err.unwrap_err()),
            "SchemaError(\"An index exists but the schema does not match.\")"
        );
    }

    fn throw_away_schema() -> Schema {
        let mut schema_builder = Schema::builder();
        let _ = schema_builder.add_u64_field("num_likes", INDEXED);
        schema_builder.build()
    }

    #[test]
    fn test_index_on_commit_reload_policy() {
        let schema = throw_away_schema();
        let field = schema.get_field("num_likes").unwrap();
        let index = Index::create_in_ram(schema);
        let reader = index
            .reader_builder()
            .reload_policy(ReloadPolicy::OnCommit)
            .try_into()
            .unwrap();
        assert_eq!(reader.searcher().num_docs(), 0);
        test_index_on_commit_reload_policy_aux(field, &index, &reader);
    }

    #[cfg(feature = "mmap")]
    mod mmap_specific {

        use super::*;
        use crate::Directory;
        use std::path::PathBuf;
        use tempfile::TempDir;

        #[test]
        fn test_index_on_commit_reload_policy_mmap() {
            let schema = throw_away_schema();
            let field = schema.get_field("num_likes").unwrap();
            let tempdir = TempDir::new().unwrap();
            let tempdir_path = PathBuf::from(tempdir.path());
            let index = Index::create_in_dir(&tempdir_path, schema).unwrap();
            let reader = index
                .reader_builder()
                .reload_policy(ReloadPolicy::OnCommit)
                .try_into()
                .unwrap();
            assert_eq!(reader.searcher().num_docs(), 0);
            test_index_on_commit_reload_policy_aux(field, &index, &reader);
        }

        #[test]
        fn test_index_manual_policy_mmap() -> crate::Result<()> {
            let schema = throw_away_schema();
            let field = schema.get_field("num_likes").unwrap();
            let mut index = Index::create_from_tempdir(schema)?;
            let mut writer = index.writer_for_tests()?;
            writer.commit()?;
            let reader = index
                .reader_builder()
                .reload_policy(ReloadPolicy::Manual)
                .try_into()?;
            assert_eq!(reader.searcher().num_docs(), 0);
            writer.add_document(doc!(field=>1u64));
            let (sender, receiver) = crossbeam::channel::unbounded();
            let _handle = index.directory_mut().watch(WatchCallback::new(move || {
                let _ = sender.send(());
            }));
            writer.commit()?;
            assert!(receiver.recv().is_ok());
            assert_eq!(reader.searcher().num_docs(), 0);
            reader.reload()?;
            assert_eq!(reader.searcher().num_docs(), 1);
            Ok(())
        }

        #[test]
        fn test_index_on_commit_reload_policy_different_directories() {
            let schema = throw_away_schema();
            let field = schema.get_field("num_likes").unwrap();
            let tempdir = TempDir::new().unwrap();
            let tempdir_path = PathBuf::from(tempdir.path());
            let write_index = Index::create_in_dir(&tempdir_path, schema).unwrap();
            let read_index = Index::open_in_dir(&tempdir_path).unwrap();
            let reader = read_index
                .reader_builder()
                .reload_policy(ReloadPolicy::OnCommit)
                .try_into()
                .unwrap();
            assert_eq!(reader.searcher().num_docs(), 0);
            test_index_on_commit_reload_policy_aux(field, &write_index, &reader);
        }
    }
    fn test_index_on_commit_reload_policy_aux(field: Field, index: &Index, reader: &IndexReader) {
        let mut reader_index = reader.index();
        let (sender, receiver) = crossbeam::channel::unbounded();
        let _watch_handle = reader_index
            .directory_mut()
            .watch(WatchCallback::new(move || {
                let _ = sender.send(());
            }));
        let mut writer = index.writer_for_tests().unwrap();
        assert_eq!(reader.searcher().num_docs(), 0);
        writer.add_document(doc!(field=>1u64));
        writer.commit().unwrap();
        // We need a loop here because it is possible for notify to send more than
        // one modify event. It was observed on CI on MacOS.
        loop {
            assert!(receiver.recv().is_ok());
            if reader.searcher().num_docs() == 1 {
                break;
            }
        }
        writer.add_document(doc!(field=>2u64));
        writer.commit().unwrap();
        // ... Same as above
        loop {
            assert!(receiver.recv().is_ok());
            if reader.searcher().num_docs() == 2 {
                break;
            }
        }
    }

    // This test will not pass on windows, because windows
    // prevent deleting files that are MMapped.
    #[cfg(not(target_os = "windows"))]
    #[test]
    fn garbage_collect_works_as_intended() {
        let directory = RamDirectory::create();
        let schema = throw_away_schema();
        let field = schema.get_field("num_likes").unwrap();
        let index = Index::create(directory.clone(), schema, IndexSettings::default()).unwrap();

        let mut writer = index.writer_with_num_threads(8, 24_000_000).unwrap();
        for i in 0u64..8_000u64 {
            writer.add_document(doc!(field => i));
        }
        let (sender, receiver) = crossbeam::channel::unbounded();
        let _handle = directory.watch(WatchCallback::new(move || {
            let _ = sender.send(());
        }));
        writer.commit().unwrap();
        let mem_right_after_commit = directory.total_mem_usage();
        assert!(receiver.recv().is_ok());
        let reader = index
            .reader_builder()
            .reload_policy(ReloadPolicy::Manual)
            .try_into()
            .unwrap();

        assert_eq!(reader.searcher().num_docs(), 8_000);
        writer.wait_merging_threads().unwrap();
        let mem_right_after_merge_finished = directory.total_mem_usage();

        reader.reload().unwrap();
        let searcher = reader.searcher();
        assert_eq!(searcher.num_docs(), 8_000);
        assert!(
            mem_right_after_merge_finished < mem_right_after_commit,
            "(mem after merge){} is expected < (mem before merge){}",
            mem_right_after_merge_finished,
            mem_right_after_commit
        );
    }
}<|MERGE_RESOLUTION|>--- conflicted
+++ resolved
@@ -227,12 +227,7 @@
     /// The index will be allocated in anonymous memory.
     /// This should only be used for unit tests.
     pub fn create_in_ram(schema: Schema) -> Index {
-<<<<<<< HEAD
         IndexBuilder::new().schema(schema).create_in_ram().unwrap()
-=======
-        let ram_directory = RamDirectory::create();
-        Index::create(ram_directory, schema).expect("Creating a RamDirectory should never fail")
->>>>>>> 083bb3ec
     }
 
     /// Creates a new index in a given filepath.
@@ -574,36 +569,26 @@
 
     #[test]
     fn open_or_create_should_open() {
-<<<<<<< HEAD
-        let directory = RAMDirectory::create();
+        let directory = RamDirectory::create();
         assert!(Index::create(
             directory.clone(),
             throw_away_schema(),
             IndexSettings::default()
         )
         .is_ok());
-=======
-        let directory = RamDirectory::create();
-        assert!(Index::create(directory.clone(), throw_away_schema()).is_ok());
->>>>>>> 083bb3ec
         assert!(Index::exists(&directory).unwrap());
         assert!(Index::open_or_create(directory, throw_away_schema()).is_ok());
     }
 
     #[test]
     fn create_should_wipeoff_existing() {
-<<<<<<< HEAD
-        let directory = RAMDirectory::create();
+        let directory = RamDirectory::create();
         assert!(Index::create(
             directory.clone(),
             throw_away_schema(),
             IndexSettings::default()
         )
         .is_ok());
-=======
-        let directory = RamDirectory::create();
-        assert!(Index::create(directory.clone(), throw_away_schema()).is_ok());
->>>>>>> 083bb3ec
         assert!(Index::exists(&directory).unwrap());
         assert!(Index::create(
             directory.clone(),
@@ -615,18 +600,13 @@
 
     #[test]
     fn open_or_create_exists_but_schema_does_not_match() {
-<<<<<<< HEAD
-        let directory = RAMDirectory::create();
+        let directory = RamDirectory::create();
         assert!(Index::create(
             directory.clone(),
             throw_away_schema(),
             IndexSettings::default()
         )
         .is_ok());
-=======
-        let directory = RamDirectory::create();
-        assert!(Index::create(directory.clone(), throw_away_schema()).is_ok());
->>>>>>> 083bb3ec
         assert!(Index::exists(&directory).unwrap());
         assert!(Index::open_or_create(directory.clone(), throw_away_schema()).is_ok());
         let err = Index::open_or_create(directory, Schema::builder().build());
