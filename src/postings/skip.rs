use crate::common::BinarySerializable;
use crate::directory::ReadOnlySource;
use crate::postings::compression::{compressed_block_size, COMPRESSION_BLOCK_SIZE};
use crate::schema::IndexRecordOption;
use crate::{DocId, Score, TERMINATED};
use owned_read::OwnedRead;

pub struct SkipSerializer {
    buffer: Vec<u8>,
    prev_doc: DocId,
}

impl SkipSerializer {
    pub fn new() -> SkipSerializer {
        SkipSerializer {
            buffer: Vec::new(),
            prev_doc: 0u32,
        }
    }

    pub fn write_doc(&mut self, last_doc: DocId, doc_num_bits: u8) {
        assert!(
            last_doc > self.prev_doc,
            "write_doc(...) called with non-increasing doc ids. \
             Did you forget to call clear maybe?"
        );
        let delta_doc = last_doc - self.prev_doc;
        self.prev_doc = last_doc;
        delta_doc.serialize(&mut self.buffer).unwrap();
        self.buffer.push(doc_num_bits);
    }

    pub fn write_term_freq(&mut self, tf_num_bits: u8) {
        self.buffer.push(tf_num_bits);
    }

    pub fn write_total_term_freq(&mut self, tf_sum: u32) {
        tf_sum
            .serialize(&mut self.buffer)
            .expect("Should never fail");
    }

    pub fn data(&self) -> &[u8] {
        &self.buffer[..]
    }

    pub fn clear(&mut self) {
        self.prev_doc = 0u32;
        self.buffer.clear();
    }
}

pub(crate) struct SkipReader {
    last_doc_in_block: DocId,
    pub(crate) last_doc_in_previous_block: DocId,
    owned_read: OwnedRead,
    skip_info: IndexRecordOption,
    byte_offset: usize,
    remaining_docs: u32, // number of docs remaining, including the
    // documents in the current block.
    block_info: BlockInfo,

    position_offset: u64,
}

#[derive(Clone, Eq, PartialEq, Copy, Debug)]
pub(crate) enum BlockInfo {
    BitPacked {
        doc_num_bits: u8,
        tf_num_bits: u8,
        tf_sum: u32,
    },
    VInt(u32),
}

impl Default for BlockInfo {
    fn default() -> Self {
        BlockInfo::VInt(0)
    }
}

impl SkipReader {
    pub fn new(data: ReadOnlySource, doc_freq: u32, skip_info: IndexRecordOption) -> SkipReader {
        SkipReader {
            last_doc_in_block: 0u32,
            last_doc_in_previous_block: 0u32,
            owned_read: OwnedRead::new(data),
            skip_info,
            block_info: BlockInfo::default(),
            byte_offset: 0,
            remaining_docs: doc_freq,
            position_offset: 0u64,
        }
    }

    pub fn reset(&mut self, data: ReadOnlySource, doc_freq: u32) {
        self.last_doc_in_block = 0u32;
        self.last_doc_in_previous_block = 0u32;
        self.owned_read = OwnedRead::new(data);
        self.block_info = BlockInfo::default();
        self.byte_offset = 0;
        self.remaining_docs = doc_freq;
    }

<<<<<<< HEAD
    pub fn block_max_score(&self) -> Score {
        unimplemented!();
    }

    pub fn last_doc_in_block(&self) -> DocId {
=======
    #[cfg(test)]
    #[inline(always)]
    pub(crate) fn last_doc_in_block(&self) -> DocId {
>>>>>>> c0f5645c
        self.last_doc_in_block
    }

    pub fn position_offset(&self) -> u64 {
        self.position_offset
    }

    pub fn byte_offset(&self) -> usize {
        self.byte_offset
    }

    fn read_block_info(&mut self) {
        let doc_delta = u32::deserialize(&mut self.owned_read).expect("Skip data corrupted");
        self.last_doc_in_block += doc_delta as DocId;
        let doc_num_bits = self.owned_read.get(0);
        match self.skip_info {
            IndexRecordOption::Basic => {
                self.owned_read.advance(1);
                self.block_info = BlockInfo::BitPacked {
                    doc_num_bits,
                    tf_num_bits: 0,
                    tf_sum: 0,
                };
            }
            IndexRecordOption::WithFreqs => {
                let tf_num_bits = self.owned_read.get(1);
                self.block_info = BlockInfo::BitPacked {
                    doc_num_bits,
                    tf_num_bits,
                    tf_sum: 0,
                };
                self.owned_read.advance(2);
            }
            IndexRecordOption::WithFreqsAndPositions => {
                let tf_num_bits = self.owned_read.get(1);
                self.owned_read.advance(2);
                let tf_sum = u32::deserialize(&mut self.owned_read).expect("Failed reading tf_sum");
                self.block_info = BlockInfo::BitPacked {
                    doc_num_bits,
                    tf_num_bits,
                    tf_sum,
                };
            }
        }
    }

    pub fn block_info(&self) -> BlockInfo {
        self.block_info
    }

    /// Advance the skip reader to the block that may contain the target.
    ///
    /// If the target is larger than all documents, the skip_reader
    /// then advance to the last Variable In block.
    pub fn seek(&mut self, target: DocId) {
        while self.last_doc_in_block() < target {
            self.advance();
        }
    }

    pub fn advance(&mut self) -> bool {
        match self.block_info {
            BlockInfo::BitPacked {
                doc_num_bits,
                tf_num_bits,
                tf_sum,
            } => {
                self.remaining_docs -= COMPRESSION_BLOCK_SIZE as u32;
                self.byte_offset += compressed_block_size(doc_num_bits + tf_num_bits);
                self.position_offset += tf_sum as u64;
            }
            BlockInfo::VInt(num_vint_docs) => {
                self.remaining_docs -= num_vint_docs;
            }
        }
        self.last_doc_in_previous_block = self.last_doc_in_block;
        if self.remaining_docs >= COMPRESSION_BLOCK_SIZE as u32 {
            self.read_block_info();
            true
        } else {
            self.last_doc_in_block = TERMINATED;
            self.block_info = BlockInfo::VInt(self.remaining_docs);
            self.remaining_docs > 0
        }
    }
}

#[cfg(test)]
mod tests {

    use super::BlockInfo;
    use super::IndexRecordOption;
    use super::{SkipReader, SkipSerializer};
    use crate::directory::ReadOnlySource;
    use crate::postings::compression::COMPRESSION_BLOCK_SIZE;

    #[test]
    fn test_skip_with_freq() {
        let buf = {
            let mut skip_serializer = SkipSerializer::new();
            skip_serializer.write_doc(1u32, 2u8);
            skip_serializer.write_term_freq(3u8);
            skip_serializer.write_doc(5u32, 5u8);
            skip_serializer.write_term_freq(2u8);
            skip_serializer.data().to_owned()
        };
        let doc_freq = 3u32 + (COMPRESSION_BLOCK_SIZE * 2) as u32;
        let mut skip_reader = SkipReader::new(
            ReadOnlySource::new(buf),
            doc_freq,
            IndexRecordOption::WithFreqs,
        );
        assert!(skip_reader.advance());
        assert_eq!(skip_reader.last_doc_in_block(), 1u32);
        assert_eq!(
            skip_reader.block_info(),
            BlockInfo::BitPacked {
                doc_num_bits: 2u8,
                tf_num_bits: 3u8,
                tf_sum: 0
            }
        );
        assert!(skip_reader.advance());
        assert_eq!(skip_reader.last_doc_in_block(), 5u32);
        assert_eq!(
            skip_reader.block_info(),
            BlockInfo::BitPacked {
                doc_num_bits: 5u8,
                tf_num_bits: 2u8,
                tf_sum: 0
            }
        );
        assert!(skip_reader.advance());
        assert_eq!(skip_reader.block_info(), BlockInfo::VInt(3u32));
        assert!(!skip_reader.advance());
    }

    #[test]
    fn test_skip_no_freq() {
        let buf = {
            let mut skip_serializer = SkipSerializer::new();
            skip_serializer.write_doc(1u32, 2u8);
            skip_serializer.write_doc(5u32, 5u8);
            skip_serializer.data().to_owned()
        };
        let doc_freq = 3u32 + (COMPRESSION_BLOCK_SIZE * 2) as u32;
        let mut skip_reader = SkipReader::new(
            ReadOnlySource::from(buf),
            doc_freq,
            IndexRecordOption::Basic,
        );
        assert!(skip_reader.advance());
        assert_eq!(skip_reader.last_doc_in_block(), 1u32);
        assert_eq!(
            skip_reader.block_info(),
            BlockInfo::BitPacked {
                doc_num_bits: 2u8,
                tf_num_bits: 0,
                tf_sum: 0u32
            }
        );
        assert!(skip_reader.advance());
        assert_eq!(skip_reader.last_doc_in_block(), 5u32);
        assert_eq!(
            skip_reader.block_info(),
            BlockInfo::BitPacked {
                doc_num_bits: 5u8,
                tf_num_bits: 0,
                tf_sum: 0u32
            }
        );
        assert!(skip_reader.advance());
        assert_eq!(skip_reader.block_info(), BlockInfo::VInt(3u32));
        assert!(!skip_reader.advance());
    }

    #[test]
    fn test_skip_multiple_of_block_size() {
        let buf = {
            let mut skip_serializer = SkipSerializer::new();
            skip_serializer.write_doc(1u32, 2u8);
            skip_serializer.data().to_owned()
        };
        let doc_freq = COMPRESSION_BLOCK_SIZE as u32;
        let mut skip_reader = SkipReader::new(
            ReadOnlySource::from(buf),
            doc_freq,
            IndexRecordOption::Basic,
        );
        assert!(skip_reader.advance());
        assert_eq!(skip_reader.last_doc_in_block(), 1u32);
        assert_eq!(
            skip_reader.block_info(),
            BlockInfo::BitPacked {
                doc_num_bits: 2u8,
                tf_num_bits: 0,
                tf_sum: 0u32
            }
        );
        assert!(!skip_reader.advance());
    }
}<|MERGE_RESOLUTION|>--- conflicted
+++ resolved
@@ -102,17 +102,11 @@
         self.remaining_docs = doc_freq;
     }
 
-<<<<<<< HEAD
     pub fn block_max_score(&self) -> Score {
         unimplemented!();
     }
 
-    pub fn last_doc_in_block(&self) -> DocId {
-=======
-    #[cfg(test)]
-    #[inline(always)]
     pub(crate) fn last_doc_in_block(&self) -> DocId {
->>>>>>> c0f5645c
         self.last_doc_in_block
     }
 
