--- conflicted
+++ resolved
@@ -6,11 +6,8 @@
 use postings::Postings;
 
 pub struct TermScorer<TPostings> where TPostings: Postings {
-<<<<<<< HEAD
-=======
     pub idf: Score,
     pub fieldnorm_reader_opt: Option<U32FastFieldReader>,
->>>>>>> 44c684af
     pub postings: TPostings,
 }
 
@@ -32,9 +29,6 @@
 
 impl<TPostings> Scorer for TermScorer<TPostings> where TPostings: Postings {
     fn score(&self,) -> Score {
-<<<<<<< HEAD
-        1.0
-=======
         let doc = self.postings.doc();
         let tf = match self.fieldnorm_reader_opt {
             Some(ref fieldnorm_reader) => {
@@ -46,6 +40,5 @@
             }
         };
         self.idf * tf.sqrt()
->>>>>>> 44c684af
     } 
 }
